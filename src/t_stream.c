--- conflicted
+++ resolved
@@ -917,15 +917,6 @@
              * will not require extra lookups. We'll fix the problem later
              * if we find that there is already a entry for this ID. */
             streamNACK *nack = streamCreateNACK(consumer);
-<<<<<<< HEAD
-            int retval = 0;
-            retval += raxTryInsert(group->pel,buf,sizeof(buf),nack,NULL);
-            retval += raxTryInsert(consumer->pel,buf,sizeof(buf),nack,NULL);
-
-            /* Now we can check if the entry was already busy, and
-             * in that case reassign the entry to the new consumer. */
-            if (retval == 0) {
-=======
             int group_inserted =
                 raxTryInsert(group->pel,buf,sizeof(buf),nack,NULL);
             int consumer_inserted =
@@ -935,20 +926,10 @@
              * in that case reassign the entry to the new consumer,
              * or update it if the consumer is the same as before. */
             if (group_inserted == 0) {
->>>>>>> 4ff47a0b
                 streamFreeNACK(nack);
                 nack = raxFind(group->pel,buf,sizeof(buf));
                 serverAssert(nack != raxNotFound);
                 raxRemove(nack->consumer->pel,buf,sizeof(buf),NULL);
-<<<<<<< HEAD
-                /* Update the consumer and idle time. */
-                nack->consumer = consumer;
-                nack->delivery_time = mstime();
-                nack->delivery_count++;
-                /* Add the entry in the new consumer local PEL. */
-                raxInsert(consumer->pel,buf,sizeof(buf),nack,NULL);
-            } else if (retval == 1) {
-=======
                 /* Update the consumer and NACK metadata. */
                 nack->consumer = consumer;
                 nack->delivery_time = mstime();
@@ -956,7 +937,6 @@
                 /* Add the entry in the new consumer local PEL. */
                 raxInsert(consumer->pel,buf,sizeof(buf),nack,NULL);
             } else if (group_inserted == 1 && consumer_inserted == 0) {
->>>>>>> 4ff47a0b
                 serverPanic("NACK half-created. Should not be possible.");
             }
 
@@ -1374,8 +1354,6 @@
         }
 
         if (strcmp(c->argv[i]->ptr,"$") == 0) {
-<<<<<<< HEAD
-=======
             if (xreadgroup) {
                 addReplyError(c,"The $ ID is meaningless in the context of "
                                 "XREADGROUP: you want to read the history of "
@@ -1384,7 +1362,6 @@
                                 "just return an empty result set.");
                 goto cleanup;
             }
->>>>>>> 4ff47a0b
             if (o) {
                 stream *s = o->ptr;
                 ids[id_idx] = s->last_id;
@@ -1648,11 +1625,7 @@
 "CREATE      <key> <groupname> <id or $>  -- Create a new consumer group.",
 "SETID       <key> <groupname> <id or $>  -- Set the current group ID.",
 "DESTROY     <key> <groupname>            -- Remove the specified group.",
-<<<<<<< HEAD
-"DELCONSUMER <key> <groupname> <consumer> -- Remove the specified conusmer.",
-=======
 "DELCONSUMER <key> <groupname> <consumer> -- Remove the specified consumer.",
->>>>>>> 4ff47a0b
 "HELP                                     -- Prints this help.",
 NULL
     };
